# Python
__pycache__/
*.py[cod]
*$py.class

# Models
models/*.pth

# IDEs
.idea/
.vscode/

# OS
.DS_Store

<<<<<<< HEAD
=======
# Tile directorty
>>>>>>> 1d67d666
20[0-9][0-9]/<|MERGE_RESOLUTION|>--- conflicted
+++ resolved
@@ -13,8 +13,5 @@
 # OS
 .DS_Store
 
-<<<<<<< HEAD
-=======
 # Tile directorty
->>>>>>> 1d67d666
 20[0-9][0-9]/