import os
import sys
import glob
from pathlib import Path
import time
from datetime import datetime
import geopandas as gpd
import logging
import pandas as pd


<<<<<<< HEAD
logging.basicConfig(
    level=logging.INFO,
    format='[%(asctime)s] %(levelname)s: %(message)s',
    datefmt='%Y-%m-%d %H:%M:%S'
)
=======
logging.basicConfig(level=logging.INFO, format='%(asctime)s - %(levelname)s - %(message)s')
>>>>>>> 1d67d666

# Add the project root directory to Python path
project_root = os.path.abspath(os.path.join(os.path.dirname(__file__), ".."))
sys.path.insert(0, project_root)

from src.polygon_merger import merge_overlapping_segments

def rerun_merging(base_dir, year, color_type='nrg', grid_size=10, min_pixels=20):
    """
    Rerun the merging process with a new threshold and concatenate all polygons.
    
    Args:
        base_dir: Base directory containing tile folders
        year: Year of the Sentinel data (e.g., 2023)
        color_type: Either 'rgb' for true color or 'nrg' for NIR-Red-Green
        grid_size: Grid size used for tiling (default: 10)
        min_pixels: Minimum number of pixels for a segment to be kept (default: 20)
    """
    # Get all tile directories
    tile_dirs = [d for d in glob.glob(os.path.join(base_dir, "*")) if os.path.isdir(d)]
    
    # Process each tile
    for tile_dir in tile_dirs:
        tile_id = os.path.basename(tile_dir)
        logging.info(f"\nProcessing tile: {tile_id}")
        
        # Run merging with new threshold
        merge_overlapping_segments(tile_dir, list(range(1, 5)), year, color_type, grid_size, min_pixels)
    
    # Concatenate all polygons
    concat_quarter_polygons(tile_dirs, year, color_type, grid_size)
    concat_intersection_polygons(tile_dirs, color_type, grid_size)

def concat_quarter_polygons(tile_dirs, year, color_type='nrg', grid_size=10):
    """Concatenate polygons for each quarter."""
    logging.info("\nConcatenating quarter polygons...")
    
    # Process each quarter
    for quarter in range(1, 5):
        logging.info(f"\nProcessing Q{quarter} polygons...")
        quarter_gdfs = []
        
        # Load polygons from each tile
        for tile_dir in tile_dirs:
            tile_id = os.path.basename(tile_dir)
            parquet_path = os.path.join(
                tile_dir,
                f"Sentinel-2_mosaic_{year}_Q{quarter}_{tile_id}_0_0",
                color_type,
                f"polygons_{grid_size}x{grid_size}.parquet"
            )
            if os.path.exists(parquet_path):
                try:
                    gdf = gpd.read_parquet(parquet_path)
                    quarter_gdfs.append(gdf)
                    logging.info(f"Loaded {parquet_path}: {len(gdf)} polygons")
                except Exception as e:
                    logging.error(f"Error loading {parquet_path}: {str(e)}")
        
        if quarter_gdfs:
            # Combine all polygons for this quarter
            combined_gdf = gpd.GeoDataFrame(pd.concat(quarter_gdfs, ignore_index=True))
            logging.info(f"\nTotal polygons for Q{quarter}: {len(combined_gdf)}")
            
            # Save combined results
            output_dir = os.path.join(
                os.path.dirname(tile_dirs[0]),  # Use the parent directory of the first tile
                f"Q{quarter}_polygons_{color_type}_{grid_size}x{grid_size}"
            )
            os.makedirs(output_dir, exist_ok=True)
            
            combined_gdf.to_parquet(os.path.join(output_dir, f"Q{quarter}_polygons.parquet"))
            combined_gdf.to_file(os.path.join(output_dir, f"Q{quarter}_polygons.shp"))
            logging.info(f"Saved Q{quarter} polygons to {output_dir}")
        else:
<<<<<<< HEAD
            logging.warning(f"No data found for Q{quarter}")
=======
            logging.info(f"No data found for Q{quarter}")
>>>>>>> 1d67d666

def concat_intersection_polygons(tile_dirs, color_type='nrg', grid_size=10):
    """Concatenate intersection polygons."""
    logging.info("\nConcatenating intersection polygons...")
    intersection_gdfs = []
    
    # Load intersection polygons from each tile
    for tile_dir in tile_dirs:
        tile_id = os.path.basename(tile_dir)
        parquet_path = os.path.join(
            tile_dir,
            color_type,
            "intersection_polygons",
            f"{tile_id}_intersection.parquet"
        )
        if os.path.exists(parquet_path):
            try:
                gdf = gpd.read_parquet(parquet_path)
                intersection_gdfs.append(gdf)
                logging.info(f"Loaded {parquet_path}: {len(gdf)} polygons")
            except Exception as e:
                logging.error(f"Error loading {parquet_path}: {str(e)}")
    
    if intersection_gdfs:
        # Combine all intersection polygons
        combined_gdf = gpd.GeoDataFrame(pd.concat(intersection_gdfs, ignore_index=True))
        logging.info(f"\nTotal intersection polygons: {len(combined_gdf)}")
        
        # Save combined results
        output_dir = os.path.join(
            os.path.dirname(tile_dirs[0]),  # Use the parent directory of the first tile
            f"intersection_polygons_{color_type}_{grid_size}x{grid_size}"
        )
        os.makedirs(output_dir, exist_ok=True)
        
        combined_gdf.to_parquet(os.path.join(output_dir, "intersection_polygons.parquet"))
        combined_gdf.to_file(os.path.join(output_dir, "intersection_polygons.shp"))
        logging.info(f"Saved intersection polygons to {output_dir}")
    else:
<<<<<<< HEAD
        logging.warning("No intersection polygons found to merge")
=======
        logging.info("No intersection polygons found to merge")
>>>>>>> 1d67d666

def main():
    base_dir = "/home/teulade/dataset_download/shapefiles_copy/"
    year = 2023
    
    # Rerun merging with 20-pixel threshold
    rerun_merging(base_dir, year, min_pixels=20)

if __name__ == "__main__":
    main() <|MERGE_RESOLUTION|>--- conflicted
+++ resolved
@@ -9,15 +9,7 @@
 import pandas as pd
 
 
-<<<<<<< HEAD
-logging.basicConfig(
-    level=logging.INFO,
-    format='[%(asctime)s] %(levelname)s: %(message)s',
-    datefmt='%Y-%m-%d %H:%M:%S'
-)
-=======
 logging.basicConfig(level=logging.INFO, format='%(asctime)s - %(levelname)s - %(message)s')
->>>>>>> 1d67d666
 
 # Add the project root directory to Python path
 project_root = os.path.abspath(os.path.join(os.path.dirname(__file__), ".."))
@@ -93,11 +85,7 @@
             combined_gdf.to_file(os.path.join(output_dir, f"Q{quarter}_polygons.shp"))
             logging.info(f"Saved Q{quarter} polygons to {output_dir}")
         else:
-<<<<<<< HEAD
-            logging.warning(f"No data found for Q{quarter}")
-=======
             logging.info(f"No data found for Q{quarter}")
->>>>>>> 1d67d666
 
 def concat_intersection_polygons(tile_dirs, color_type='nrg', grid_size=10):
     """Concatenate intersection polygons."""
@@ -137,11 +125,7 @@
         combined_gdf.to_file(os.path.join(output_dir, "intersection_polygons.shp"))
         logging.info(f"Saved intersection polygons to {output_dir}")
     else:
-<<<<<<< HEAD
-        logging.warning("No intersection polygons found to merge")
-=======
         logging.info("No intersection polygons found to merge")
->>>>>>> 1d67d666
 
 def main():
     base_dir = "/home/teulade/dataset_download/shapefiles_copy/"
