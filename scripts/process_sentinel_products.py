import os
import sys
import zipfile
import glob
from pathlib import Path
import time
from datetime import datetime
import logging
import hydra

# Add the project root directory to Python path
project_root = os.path.abspath(os.path.join(os.path.dirname(__file__), ".."))
sys.path.insert(0, project_root)

from src.logger import configure_logger

from src.sentinel_preprocessing import preprocess_imagery
from src.sam_satellite_processor import segment_satellite_imagery
from src.polygon_merger import merge_overlapping_segments, concat_polygons
from segment_anything import sam_model_registry, SamAutomaticMaskGenerator

def unzip_sentinel_products(base_dir):
    """Unzip all Sentinel product zip files in the given directory."""
    start_time = time.time()
    logger.info(f"[{datetime.now().strftime('%Y-%m-%d %H:%M:%S')}] Starting unzip process...")
    logger.info(f"Checking Sentinel products in {base_dir}")
    zip_files = glob.glob(os.path.join(base_dir, "**/*.zip"), recursive=True)
    
    failed_files = []

    for zip_path in zip_files:
        file_start_time = time.time()
        # Check if already unzipped
        output_dir = os.path.splitext(zip_path)[0]
        if os.path.exists(output_dir) and os.path.isdir(output_dir):
            logger.info(f"Directory {output_dir} already exists, skipping unzip...")
            continue
            
        logger.info(f"Unzipping {zip_path} to {output_dir}")
        try:
            os.makedirs(output_dir, exist_ok=True)
            with zipfile.ZipFile(zip_path, 'r') as zip_ref:
                first_dir = zip_ref.namelist()[0].split('/')[0]
                zip_ref.extractall(output_dir)
                nested_dir = os.path.join(output_dir, first_dir)
                if os.path.exists(nested_dir) and os.path.isdir(nested_dir):
                    for item in os.listdir(nested_dir):
                        os.rename(os.path.join(nested_dir, item), os.path.join(output_dir, item))
                    os.rmdir(nested_dir)
            logger.info(f"Unzipped {os.path.basename(zip_path)} in {time.time() - file_start_time:.2f} seconds")
        except (zipfile.BadZipFile, zipfile.LargeZipFile) as e:
            logger.error(f"ERROR: Failed to unzip {zip_path}: {str(e)}")
            failed_files.append(zip_path)
            # Clean up the partially created directory if it exists
            if os.path.exists(output_dir) and not os.listdir(output_dir):
                os.rmdir(output_dir)
            continue
        except Exception as e:
            logger.error(f"ERROR: Unexpected error while unzipping {zip_path}: {str(e)}")
            failed_files.append(zip_path)
            # Clean up the partially created directory if it exists
            if os.path.exists(output_dir) and not os.listdir(output_dir):
                os.rmdir(output_dir)
            continue
    
    if failed_files:
        logger.info("The following files failed to unzip:")
        for failed_file in failed_files:
            logger.error(f"- {failed_file}")
        logger.info("You may want to check these files and re-download them if necessary.")
    
    logger.info(f"[{datetime.now().strftime('%Y-%m-%d %H:%M:%S')}] Unzip process completed in {time.time() - start_time:.2f} seconds")


def is_preprocessing_done(quarter_dir):
    """Check if preprocessing has already been done."""
    # Check for color composite and tiles
    color_composite = os.path.join(quarter_dir, "nrg", "sentinel_composite.tif")
    tiles_dir = os.path.join(quarter_dir, "nrg", "tiles_10x10")
    return os.path.exists(color_composite) and os.path.exists(tiles_dir)

def is_sam_done(quarter_dir):
    """Check if SAM segmentation has already been done."""
    # Check for SAM output files
    parquet_file = os.path.join(quarter_dir, "nrg", "polygons_10x10.parquet")
    shapefile_dir = os.path.join(quarter_dir, "nrg", "shapefiles_10x10")
    return os.path.exists(parquet_file) and os.path.exists(shapefile_dir)

def is_merging_done(tile_dir, quarter):
    """Check if polygon merging has already been done."""
    # Check for merged polygon files
    tile_id = os.path.basename(tile_dir)
    parquet_file = os.path.join(tile_dir, "nrg", "intersection_polygons", f"{tile_id}_intersection.parquet")
    shapefile = os.path.join(tile_dir, "nrg", "intersection_polygons", f"{tile_id}_intersection.shp")
    return os.path.exists(parquet_file) and os.path.exists(shapefile)

def setup_sam_model(sam_config):
    """Initialize and return the SAM model and mask generator."""
    # Get the project root directory
    project_root = os.path.abspath(os.path.join(os.path.dirname(__file__), ".."))
    sam_checkpoint = os.path.join(project_root, "models", "sam_vit_h_4b8939.pth")
    model_type = "vit_h"
    device = "cuda"

    sam = sam_model_registry[model_type](checkpoint=sam_checkpoint)
    sam.to(device=device)

    mask_generator = SamAutomaticMaskGenerator(
        model=sam,
        points_per_side=sam_config.get("points_per_side"),
        points_per_batch=sam_config.get("points_per_batch"),
        pred_iou_thresh=sam_config.get("pred_iou_thresh"),
        stability_score_thresh=sam_config.get("stability_score_thresh"),
        crop_nms_thresh=sam_config.get("crop_nms_thresh"),
        crop_overlap_ratio=sam_config.get("crop_overlap_ratio"),
        crop_n_layers=sam_config.get("crop_n_layers"),
        min_mask_region_area=sam_config.get("min_mask_region_area")
    )
    
    return mask_generator

def process_sentinel_products(base_dir, year, n_samples=None, overwrite=False, sam_config=None):
    """Process all Sentinel products in the given directory."""
    total_start_time = time.time()
    logger.info(f"[{datetime.now().strftime('%Y-%m-%d %H:%M:%S')}] Starting Sentinel products processing...")
    
    # Get all tile directories
    tile_dirs = [d for d in glob.glob(os.path.join(base_dir, "*")) if os.path.isdir(d)]

    # Setup SAM model
    model_start_time = time.time()
<<<<<<< HEAD
    mask_generator = setup_sam_model(sam_config)
    logging.info(f"SAM model setup completed in {time.time() - model_start_time:.2f} seconds")
=======
    mask_generator = setup_sam_model()
    logger.info(f"SAM model setup completed in {time.time() - model_start_time:.2f} seconds")
>>>>>>> 44fe0df7
    
    for tile_dir in tile_dirs:
        tile_start_time = time.time()
        tile_id = os.path.basename(tile_dir)
        
        logging.info(f"Processing {(tile_dirs)} tiles...")
        
        # Process each quarter
        for quarter in range(1, 5):
            quarter_start_time = time.time()
            # Construct the correct quarter directory path
            quarter_dir = os.path.join(tile_dir, f"Sentinel-2_mosaic_{year}_Q{quarter}_{tile_id}_0_0")
            logger.info(f"Quarter directory: {quarter_dir}")
            if not os.path.exists(quarter_dir):
                logger.info(f"Quarter {quarter} not found for tile {tile_id}, skipping...")
                continue
                
            logging.info(f"Processing quarter {quarter}")
            
            # Step 1: Preprocess
            step_start_time = time.time()
            if not overwrite and is_preprocessing_done(quarter_dir):
                logging.info("Step 1: Preprocessing already done, skipping...")
            else:
                logger.info("Step 1: Preprocessing imagery...")
                preprocess_imagery(quarter_dir)
            logger.info(f"Preprocessing step completed in {time.time() - step_start_time:.2f} seconds")
            
            # Step 2: SAM Segmentation
            step_start_time = time.time()
            if not overwrite and is_sam_done(quarter_dir):
                logging.info("Step 2: SAM segmentation already done, skipping...")
            else:
                logger.info("Step 2: Running SAM segmentation...")
                segment_satellite_imagery(quarter_dir, mask_generator, n_samples=n_samples, random_seed=sum(map(ord, tile_id)))
            logger.info(f"SAM segmentation step completed in {time.time() - step_start_time:.2f} seconds")
            logger.info(f"Quarter {quarter} processing completed in {time.time() - quarter_start_time:.2f} seconds")
        

        # Step 3: Merge polygons for this tile (all quarters)
        step_start_time = time.time()
        if not overwrite and is_merging_done(tile_dir, quarter):
            logging.info("Step 3: Polygon merging already done for this tile, skipping...")
        else:
            logger.info("Step 3: Merging polygons for all quarters...")
            merge_overlapping_segments(tile_dir, list(range(1, 5)), year)
        logger.info(f"Polygon merging step completed in {time.time() - step_start_time:.2f} seconds")
        logger.info(f"Tile {tile_id} processing completed in {time.time() - tile_start_time:.2f} seconds")
    
    # Final step: Concatenate all polygons
    concat_start_time = time.time()
    logging.info("Concatenating all polygons...")
    concat_polygons(tile_dirs)
    logger.info(f"Polygon concatenation completed in {time.time() - concat_start_time:.2f} seconds")
    
    total_time = time.time() - total_start_time
    logging.info(f"Total processing completed in {total_time:.2f} seconds ({total_time/3600:.2f} hours)")

<<<<<<< HEAD

@hydra.main(config_path="../conf", config_name="config",version_base=None)
def main(cfg : dict):
    script_start_time = time.time()
    logging.info(f"[{datetime.now().strftime('%Y-%m-%d %H:%M:%S')}] Script started")
    
    # Convert base_dir to string if it's not already
    if not isinstance(cfg.base_dir, str):
        cfg.base_dir = str(cfg.base_dir)

    if not cfg.base_dir or not os.path.isdir(cfg.base_dir):
        logging.error("base_dir is mandatory and must be defined.")
=======
def parse_args():
    """Parse command line arguments."""
    parser = argparse.ArgumentParser(description="Process Sentinel products")
    parser.add_argument("--base-dir", type=str, required=True, help="Path to the base directory with Tiles")
    parser.add_argument("--overwrite", action="store_true", help="Overwrite existing files")
    parser.add_argument("--sam-path", type=str, default="models/sam_vit_h_4b8939.pth", help="Path to the SAM model directory")
    parser.add_argument("--year", type=int, help="Year of the Sentinel data (e.g., 2023)")
    parser.add_argument("--in-file", help="boolean to enable file logging", action="store_true")
    
    return parser.parse_args()
if __name__ == "__main__":
    script_start_time = time.time()

    args = parse_args()
    logger = configure_logger(is_file=args.in_file)

    logger.info(f"[{datetime.now().strftime('%Y-%m-%d %H:%M:%S')}] Script started")

    if not os.path.isdir(args.base_dir):
        logger.error(f"The provided base directory does not exist or is not a directory: {args.base_dir}")
>>>>>>> 44fe0df7
        sys.exit(1)

    if not cfg.year:
        try:
            cfg.year = int(os.path.basename(cfg.base_dir))
        except ValueError:
            logger.error("Year not provided and could not be inferred from base_dir. Please provide a valid year.")
            sys.exit(1)

    # Add local SAM to Python path
    sam_path = cfg.sam_path
    if sam_path not in sys.path:
        sys.path.insert(0, sam_path)

    # First unzip all products (if needed)
    unzip_sentinel_products(cfg.base_dir)
    
    # Then process all products with n_samples=10
    process_sentinel_products(cfg.base_dir, cfg.year, n_samples=10, overwrite=cfg.overwrite, sam_config=cfg.sam)
    
    total_script_time = time.time() - script_start_time
<<<<<<< HEAD
    logging.info(f"[{datetime.now().strftime('%Y-%m-%d %H:%M:%S')}] Script completed in {total_script_time:.2f} seconds ({total_script_time/3600:.2f} hours)")

if __name__ == "__main__":
    main()
=======
    logger.info(f" Script completed in {total_script_time:.2f} seconds ({total_script_time/3600:.2f} hours)") 
>>>>>>> 44fe0df7
<|MERGE_RESOLUTION|>--- conflicted
+++ resolved
@@ -129,13 +129,9 @@
 
     # Setup SAM model
     model_start_time = time.time()
-<<<<<<< HEAD
     mask_generator = setup_sam_model(sam_config)
     logging.info(f"SAM model setup completed in {time.time() - model_start_time:.2f} seconds")
-=======
-    mask_generator = setup_sam_model()
-    logger.info(f"SAM model setup completed in {time.time() - model_start_time:.2f} seconds")
->>>>>>> 44fe0df7
+
     
     for tile_dir in tile_dirs:
         tile_start_time = time.time()
@@ -194,8 +190,8 @@
     total_time = time.time() - total_start_time
     logging.info(f"Total processing completed in {total_time:.2f} seconds ({total_time/3600:.2f} hours)")
 
-<<<<<<< HEAD
-
+
+ 
 @hydra.main(config_path="../conf", config_name="config",version_base=None)
 def main(cfg : dict):
     script_start_time = time.time()
@@ -207,29 +203,10 @@
 
     if not cfg.base_dir or not os.path.isdir(cfg.base_dir):
         logging.error("base_dir is mandatory and must be defined.")
-=======
-def parse_args():
-    """Parse command line arguments."""
-    parser = argparse.ArgumentParser(description="Process Sentinel products")
-    parser.add_argument("--base-dir", type=str, required=True, help="Path to the base directory with Tiles")
-    parser.add_argument("--overwrite", action="store_true", help="Overwrite existing files")
-    parser.add_argument("--sam-path", type=str, default="models/sam_vit_h_4b8939.pth", help="Path to the SAM model directory")
-    parser.add_argument("--year", type=int, help="Year of the Sentinel data (e.g., 2023)")
-    parser.add_argument("--in-file", help="boolean to enable file logging", action="store_true")
-    
-    return parser.parse_args()
-if __name__ == "__main__":
-    script_start_time = time.time()
-
-    args = parse_args()
+        
     logger = configure_logger(is_file=args.in_file)
 
     logger.info(f"[{datetime.now().strftime('%Y-%m-%d %H:%M:%S')}] Script started")
-
-    if not os.path.isdir(args.base_dir):
-        logger.error(f"The provided base directory does not exist or is not a directory: {args.base_dir}")
->>>>>>> 44fe0df7
-        sys.exit(1)
 
     if not cfg.year:
         try:
@@ -250,11 +227,7 @@
     process_sentinel_products(cfg.base_dir, cfg.year, n_samples=10, overwrite=cfg.overwrite, sam_config=cfg.sam)
     
     total_script_time = time.time() - script_start_time
-<<<<<<< HEAD
     logging.info(f"[{datetime.now().strftime('%Y-%m-%d %H:%M:%S')}] Script completed in {total_script_time:.2f} seconds ({total_script_time/3600:.2f} hours)")
 
 if __name__ == "__main__":
-    main()
-=======
-    logger.info(f" Script completed in {total_script_time:.2f} seconds ({total_script_time/3600:.2f} hours)") 
->>>>>>> 44fe0df7
+    main()