--- conflicted
+++ resolved
@@ -5,21 +5,11 @@
 import os
 from tqdm import tqdm
 import logging
-<<<<<<< HEAD
 from src.polygon_merger import delete_files_in_directory
-=======
 
 
 logging.basicConfig(level=logging.INFO, format='%(asctime)s - %(levelname)s - %(message)s')
->>>>>>> 1d67d666
-
-
-
-logging.basicConfig(
-    level=logging.INFO,
-    format='[%(asctime)s] %(levelname)s: %(message)s',
-    datefmt='%Y-%m-%d %H:%M:%S'
-)
+
 
 def cumulative_count_cut(band, min_percentile=2, max_percentile=98):
     """Apply contrast enhancement stretch similar to QGIS"""
@@ -235,11 +225,7 @@
             composite_path = build_rgb_from_sentinel(input_path, color_type, overwrite=overwrite)
 
         logging.info(f"Finish color composite build")
-<<<<<<< HEAD
         split_image_in_tiles(composite_path, overwrite=overwrite)
-=======
-        split_image_in_tiles(composite_path)
->>>>>>> 1d67d666
         logging.info(f"Successfully processed {input_path}")
         
     except Exception as e:
