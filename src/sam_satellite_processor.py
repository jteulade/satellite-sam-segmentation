--- conflicted
+++ resolved
@@ -7,28 +7,15 @@
 import logging
 import geopandas as gpd
 from tqdm import tqdm
-<<<<<<< HEAD
 from src.polygon_merger import delete_files_in_directory
-=======
-
->>>>>>> 1d67d666
 
 from segment_anything import SamAutomaticMaskGenerator
 from shapely.geometry import Polygon
 from pyproj import Transformer
 
   
-<<<<<<< HEAD
-logging.basicConfig(
-    level=logging.INFO,
-    format='[%(asctime)s] %(levelname)s: %(message)s',
-    datefmt='%Y-%m-%d %H:%M:%S'
-)
-  
-=======
 logging.basicConfig(level=logging.INFO, format='%(asctime)s - %(levelname)s - %(message)s')
 
->>>>>>> 1d67d666
 
 def get_georeferenced_polygons_from_image(path, mask_generator: SamAutomaticMaskGenerator):
     """
@@ -108,11 +95,7 @@
     # Get the path to the color-specific directory
     color_dir = os.path.join(sentinel_path, color_type)
     if not os.path.exists(color_dir):
-<<<<<<< HEAD
-        logging.warning(f"Skipping {color_dir} - directory not found")
-=======
         logging.info(f"Skipping {color_dir} - directory not found")
->>>>>>> 1d67d666
         return
 
     # Generate all possible quadrant combinations
@@ -146,11 +129,7 @@
     
     # Before creating the GeoDataFrame, check if we have any polygons
     if not georeferenced_polygons:
-<<<<<<< HEAD
-        logging.warning(f"No polygons found for {color_dir}. Skipping GeoDataFrame creation.")
-=======
         logging.info(f"No polygons found for {color_dir}. Skipping GeoDataFrame creation.")
->>>>>>> 1d67d666
         return
     
     # Create output directories
