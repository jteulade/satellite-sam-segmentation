import geopandas as gpd
import pandas as pd
from shapely.geometry import Polygon
import rasterio
from tqdm import tqdm
import os
import logging
<<<<<<< HEAD
from shapely.validation import make_valid 
import shutil


logging.basicConfig(
    level=logging.INFO,
    format='[%(asctime)s] %(levelname)s: %(message)s',
    datefmt='%Y-%m-%d %H:%M:%S'
)


def delete_files_in_directory(directory, overwrite):
    """Supprime les fichiers dans un dossier si overwrite est True"""
    if overwrite and os.path.exists(directory):
        logging.info(f"Deleting files in {directory}")
        shutil.rmtree(directory)
=======
from shapely.validation import make_valid  # Add this import
>>>>>>> 1d67d666

logging.basicConfig(level=logging.INFO, format='%(asctime)s - %(levelname)s - %(message)s')


def get_pixel_area(tile_path, quarters, year):
    # Get pixel area from any available quarter's B02.tif
    pixel_area = None
    for quarter in quarters:
        b02_path =os.path.join(
            tile_path,
            f"Sentinel-2_mosaic_{year}_Q{quarter}_{os.path.basename(tile_path)}_0_0",
            "B02.tif"
        )
        if os.path.exists(b02_path):
            with rasterio.open(b02_path) as src:
                transform = src.transform
                return abs(transform[0] * transform[4])
    return None


def create_intersection_gdf(filtered_gdf):
    """
    Create a GeoDataFrame of merged geometries based on intersections.

    Args:
        filtered_gdf: GeoDataFrame containing filtered polygons.

    Returns:
        result_gdf: GeoDataFrame of merged geometries.
    """
    spatial_index = filtered_gdf.sindex
    final_geometries = []
    processed_indices = set()
    
    # Counters
    count_no_intersection = 0
    count_intersection = 0
    count_skipped = 0
    
    # Process polygons
    for i, row in tqdm(enumerate(filtered_gdf.iterrows()), total=len(filtered_gdf), desc="Processing Polygons"):
        if i in processed_indices:
            count_skipped += 1
            continue
            
        geom = row[1].geometry
        confidence = row[1].confidence
        processed_indices.add(i)
        
        possible_matches_index = list(spatial_index.intersection(geom.bounds))
        found_intersection = False
        
        for j in possible_matches_index:
            if j in processed_indices:
                continue
            
            other_row = filtered_gdf.iloc[j]
            other_geom = other_row.geometry
            other_confidence = other_row.confidence
            
            intersection = geom.intersection(other_geom)
            if not intersection.is_empty and intersection.area > 0.25 * geom.area:
                if not found_intersection:
                    final_geometries.append({
                        'geometry': make_valid(intersection),
                        'confidence': max(confidence, other_confidence)
                    })
                found_intersection = True
                processed_indices.add(j)
                count_intersection += 1
        
        if not found_intersection:
            final_geometries.append({
                'geometry': geom,
                'confidence': confidence
            })
            count_no_intersection += 1
    
    # Create final GeoDataFrame
    intersection_gdf = gpd.GeoDataFrame(
        geometry=[item['geometry'] for item in final_geometries if isinstance(item['geometry'], Polygon)],
        data={'confidence': [item['confidence'] for item in final_geometries if isinstance(item['geometry'], Polygon)]},
        crs=filtered_gdf.crs
    )
    
    # Print statistics
    logging.info(f"\nStatistics:")
    logging.info(f"- Polygons without significant intersection: {count_no_intersection}")
    logging.info(f"- Polygons reduced to intersection (>25%): {count_intersection}")
    logging.info(f"- Skipped polygons (already processed): {count_skipped}")
    logging.info(f"- Remaining polygons: {len(intersection_gdf)}")
    
    return intersection_gdf

def merge_overlapping_segments(tile_path, quarters, year, color_type='nrg', grid_size=10, min_pixels=100, overwrite=False):
    """
    Merge quarterly polygons for a single tile from a list of quarters.
    
    Args:
        tile_path: Full path to the tile directory
        quarters: List of quarters to process
        year: Year of the Sentinel data (e.g., 2023)
        color_type: Either 'rgb' for true color or 'nrg' for NIR-Red-Green
        grid_size: Grid size used for tiling (default: 10)
        min_pixels: Minimum number of pixels for a segment to be kept (default: 100)
    """
    tile_id = os.path.basename(tile_path)
<<<<<<< HEAD
    pixel_area = get_pixel_area(tile_path, quarters, year)
    
    if pixel_area is None:
        logging.warning(f"Could not find B02.tif for tile {tile_id}")
=======
    logging.info(f"\nProcessing tile {tile_id} for quarters: {quarters}")
    pixel_area = get_pixel_area(tile_path, quarters, year)
    
    if pixel_area is None:
        logging.info(f"Could not find B02.tif for tile {tile_id}")
>>>>>>> 1d67d666
        return
    
    # Load quarterly parquet files with new path structure
    geodfs = []
    for quarter in quarters:
        quarter_path = os.path.join(
            tile_path,
            f"Sentinel-2_mosaic_{year}_Q{quarter}_{tile_id}_0_0",
            color_type,
            f"polygons_{grid_size}x{grid_size}.parquet"
        )
        if os.path.exists(quarter_path):
            geodfs.append(gpd.read_parquet(quarter_path).to_crs("EPSG:32632"))
    
    if not geodfs:
<<<<<<< HEAD
        logging.warning(f"No parquet files found for tile {tile_id}")
=======
        logging.info(f"No parquet files found for tile {tile_id}")
>>>>>>> 1d67d666
        return
    
    # Concatenate GeoDataFrames
    combined_gdf = gpd.GeoDataFrame(pd.concat(geodfs, ignore_index=True), crs="EPSG:32632")
    
    # Fix invalid geometries
    combined_gdf['geometry'] = combined_gdf['geometry'].apply(lambda geom: make_valid(geom) if not geom.is_valid else geom)
    logging.info(f"After merging, number of segments: {len(combined_gdf)}")
    
    # Filter and process polygons
    filtered_gdf = combined_gdf[combined_gdf.geometry.area / pixel_area >= min_pixels]
    logging.info(f"After removing segments smaller than {min_pixels} pixels, number of segments: {len(filtered_gdf)}")
    
    filtered_gdf["area"] = filtered_gdf.geometry.area
    filtered_gdf = filtered_gdf.sort_values(by="area").reset_index(drop=True)
    
    # Create result GeoDataFrame using the new function
    intersection_gdf = create_intersection_gdf(filtered_gdf)
    
    # Create merge directory in color-specific folder
    merge_path = os.path.join(tile_path, "intersection_polygons")
    delete_files_in_directory(merge_path, overwrite=overwrite)
    os.makedirs(merge_path, exist_ok=True)
    
    intersection_gdf.to_file(os.path.join(merge_path, f"{tile_id}_intersection.shp"))
    intersection_gdf.to_parquet(os.path.join(merge_path, f"{tile_id}_intersection.parquet"))

def concat_polygons(tile_paths, color_type='nrg', grid_size=10, polygons_name="all_polygons",overwrite=False):
    gdfs = []
    for tile_path in tqdm(tile_paths, desc="Loading tiles"):
        parquet_path = os.path.join(
            tile_path, 
            "intersection_polygons", 
            f"{os.path.basename(tile_path)}_intersection.parquet"
        )
        if os.path.exists(parquet_path):
            try:
                gdf = gpd.read_parquet(parquet_path)
                gdfs.append(gdf)
                logging.info(f"Loaded {parquet_path}: {len(gdf)} polygons")
            except Exception as e:
                logging.error(f"Error loading {parquet_path}: {str(e)}")
        else:
<<<<<<< HEAD
            logging.warning(f"No parquet file found for {parquet_path}")
=======
            logging.info(f"No parquet file found for {parquet_path}")
>>>>>>> 1d67d666

    if gdfs:
        combined_gdf = gpd.GeoDataFrame(pd.concat(gdfs, ignore_index=True))
        logging.info(f"\nTotal number of polygons: {len(combined_gdf)}")
        
        # Create output directory in the same location as the input tiles
        output_dir = os.path.join(
            os.path.dirname(tile_paths[0]),  # Use the parent directory of the first tile
            f"{polygons_name}_{color_type}_{grid_size}x{grid_size}"
        )
        delete_files_in_directory(output_dir, overwrite=overwrite) 
        os.makedirs(output_dir, exist_ok=True)
        
        # Save combined results
        combined_gdf.to_parquet(os.path.join(output_dir, f"{polygons_name}.parquet"))
        combined_gdf.to_file(os.path.join(output_dir, f"{polygons_name}.shp"))
        
        logging.info(f"\nSaved merged files to {output_dir}")
    else:
<<<<<<< HEAD
        logging.warning("No data found to merge")
=======
        logging.info("No data found to merge")
>>>>>>> 1d67d666
<|MERGE_RESOLUTION|>--- conflicted
+++ resolved
@@ -5,16 +5,12 @@
 from tqdm import tqdm
 import os
 import logging
-<<<<<<< HEAD
 from shapely.validation import make_valid 
 import shutil
 
 
-logging.basicConfig(
-    level=logging.INFO,
-    format='[%(asctime)s] %(levelname)s: %(message)s',
-    datefmt='%Y-%m-%d %H:%M:%S'
-)
+logging.basicConfig(level=logging.INFO, format='%(asctime)s - %(levelname)s - %(message)s')
+
 
 
 def delete_files_in_directory(directory, overwrite):
@@ -22,9 +18,6 @@
     if overwrite and os.path.exists(directory):
         logging.info(f"Deleting files in {directory}")
         shutil.rmtree(directory)
-=======
-from shapely.validation import make_valid  # Add this import
->>>>>>> 1d67d666
 
 logging.basicConfig(level=logging.INFO, format='%(asctime)s - %(levelname)s - %(message)s')
 
@@ -132,18 +125,11 @@
         min_pixels: Minimum number of pixels for a segment to be kept (default: 100)
     """
     tile_id = os.path.basename(tile_path)
-<<<<<<< HEAD
-    pixel_area = get_pixel_area(tile_path, quarters, year)
-    
-    if pixel_area is None:
-        logging.warning(f"Could not find B02.tif for tile {tile_id}")
-=======
     logging.info(f"\nProcessing tile {tile_id} for quarters: {quarters}")
     pixel_area = get_pixel_area(tile_path, quarters, year)
     
     if pixel_area is None:
         logging.info(f"Could not find B02.tif for tile {tile_id}")
->>>>>>> 1d67d666
         return
     
     # Load quarterly parquet files with new path structure
@@ -159,11 +145,7 @@
             geodfs.append(gpd.read_parquet(quarter_path).to_crs("EPSG:32632"))
     
     if not geodfs:
-<<<<<<< HEAD
-        logging.warning(f"No parquet files found for tile {tile_id}")
-=======
         logging.info(f"No parquet files found for tile {tile_id}")
->>>>>>> 1d67d666
         return
     
     # Concatenate GeoDataFrames
@@ -207,11 +189,7 @@
             except Exception as e:
                 logging.error(f"Error loading {parquet_path}: {str(e)}")
         else:
-<<<<<<< HEAD
-            logging.warning(f"No parquet file found for {parquet_path}")
-=======
             logging.info(f"No parquet file found for {parquet_path}")
->>>>>>> 1d67d666
 
     if gdfs:
         combined_gdf = gpd.GeoDataFrame(pd.concat(gdfs, ignore_index=True))
@@ -231,8 +209,4 @@
         
         logging.info(f"\nSaved merged files to {output_dir}")
     else:
-<<<<<<< HEAD
-        logging.warning("No data found to merge")
-=======
-        logging.info("No data found to merge")
->>>>>>> 1d67d666
+        logging.info("No data found to merge")