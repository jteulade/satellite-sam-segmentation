--- conflicted
+++ resolved
@@ -8,10 +8,7 @@
 from shapely.validation import make_valid  # Add this import
 import shutil
 
-<<<<<<< HEAD
 logger = logging.getLogger("logger")
-=======
-logging.basicConfig(level=logging.INFO, format='%(asctime)s - %(levelname)s - %(message)s')
 
 def delete_files_in_directory(directory):
     """Supprime les fichiers dans un dossier """
@@ -19,7 +16,6 @@
         logging.info(f"Deleting files in {directory} ...")
         shutil.rmtree(directory)
 
->>>>>>> 64101388
 def get_pixel_area(tile_path, quarters, year):
     # Get pixel area from any available quarter's B02.tif
     pixel_area = None
